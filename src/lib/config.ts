--- conflicted
+++ resolved
@@ -2,13 +2,9 @@
 export const API_CONFIG = {
   // Express Backend URL
   // BACKEND_URL: process.env.NEXT_PUBLIC_BACKEND_URL || 'https://backend.edgeairealty.com',
-<<<<<<< HEAD
-  // BACKEND_URL: 'https://backend.edgeairealty.com',
-  BACKEND_URL: 'http://192.168.3.35:4000',
-=======
   BACKEND_URL: 'https://backend.edgeairealty.com',
+  // BACKEND_URL: 'http://192.168.3.35:4000',
   // BACKEND_URL: 'http://192.168.1.88:4000',
->>>>>>> 14552dd5
   // BACKEND_URL: 'http://localhost:4000',
   
   // HeyGen API Configuration
@@ -70,6 +66,11 @@
       CREATE_VOICE_AVATAR: '/api/video/voice-avatar',
     },
     
+    // ElevenLabs endpoints
+    ELEVENLABS: {
+      ADD_VOICE: '/api/elevenlabs/voices/add',
+    },
+    
     // Video Avatar endpoints (HeyGen API)
     VIDEO_AVATAR: {
       CREATE: '/api/v2/video_avatar',
