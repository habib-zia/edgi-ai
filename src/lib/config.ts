--- conflicted
+++ resolved
@@ -2,13 +2,12 @@
 export const API_CONFIG = {
   // Express Backend URL
   // BACKEND_URL: process.env.NEXT_PUBLIC_BACKEND_URL || 'https://backend.edgeairealty.com',
-<<<<<<< HEAD
+
   // BACKEND_URL: 'https://backend.edgeairealty.com',
-  BACKEND_URL: 'http://192.168.1.53:4000',
-=======
+  //   BACKEND_URL: 'http://192.168.1.53:4000',
   BACKEND_URL: 'https://backend.edgeairealty.com',
   // BACKEND_URL: 'http://192.168.1.88:4000',
->>>>>>> daabf94c
+
   // BACKEND_URL: 'http://localhost:4000',
   
   // HeyGen API Configuration
