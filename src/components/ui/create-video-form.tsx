--- conflicted
+++ resolved
@@ -32,13 +32,10 @@
 import PendingPaymentToast from './pending-payment-toast'
 import SubscriptionRequiredToast from './subscription-required-toast'
 import { useUnifiedSocketContext } from '../providers/UnifiedSocketProvider'
-<<<<<<< HEAD
-import VoiceSelector, { Voice } from './voice-selector'
 import VoiceSelectorWrapper from './voice-selector-wrapper'
+import { Voice, VoiceType } from './voice-selector/types'
 import MusicSelectorWrapper from './music-selector-wrapper'
 import { useVoicesAndMusic } from '@/hooks/useVoicesAndMusic'
-=======
->>>>>>> 14552dd5
 
 const promptOptions = [
   { value: 'Shawheen V1', label: 'Shawheen V1' },
@@ -77,6 +74,17 @@
   { value: 'Real Estate Broker', label: 'Real Estate Broker' },
   { value: 'Loan Broker', label: 'Loan Broker' },
   { value: 'Loan Officer', label: 'Loan Officer' }
+]
+
+const presetOptions = [
+  { value: 'Low', label: 'Low' },
+  { value: 'Medium', label: 'Medium' },
+  { value: 'High', label: 'High' }
+]
+
+const languageOptions = [
+  { value: 'English', label: 'English' },
+  { value: 'Spanish', label: 'Spanish' },
 ]
 
 interface CreateVideoFormProps {
@@ -171,7 +179,6 @@
   
   // Track if form has been manually touched to avoid showing validation errors on prefilled forms
   const [formManuallyTouched, setFormManuallyTouched] = useState(false)
-<<<<<<< HEAD
   
   // Voice selection state
   const [selectedVoice, setSelectedVoice] = useState<Voice | null>(null)
@@ -181,8 +188,6 @@
   // Music selection state
   const [selectedMusic, setSelectedMusic] = useState<Voice | null>(null)
   const [draggedMusic, setDraggedMusic] = useState<Voice | null>(null)
-=======
->>>>>>> 14552dd5
 
 
   // Check if user came from Default Avatar button
@@ -231,10 +236,7 @@
       setAvatarsLoading(false)
     }
   }, [])
-<<<<<<< HEAD
-
-=======
->>>>>>> 14552dd5
+
   useEffect(() => {
     fetchAvatars()
     fetchSchedule()
@@ -369,7 +371,6 @@
     trigger('avatar')
   }
 
-<<<<<<< HEAD
   // Voice handlers
   const handleVoiceClick = (voice: Voice) => {
     console.log('🎤 create-video-form - handleVoiceClick called:', voice.name, voice.id, voice.type)
@@ -385,10 +386,12 @@
     trigger('voice')
     
     // Update voice type to match selected voice
-    setCurrentVoiceType(voice.type as 'low' | 'medium' | 'high')
-    
-    // ALSO update music type and auto-select random music of same type
-    setCurrentMusicType(voice.type as 'low' | 'medium' | 'high')
+    setCurrentVoiceType(voice.type)
+    
+    // ALSO update music type and auto-select random music of same type (only if not custom)
+    if (voice.type !== 'custom') {
+      setCurrentMusicType(voice.type as 'low' | 'medium' | 'high')
+    }
     const filteredMusic = allMusic.filter(m => m.type === voice.type)
     if (filteredMusic.length > 0) {
       const randomMusic = filteredMusic[Math.floor(Math.random() * filteredMusic.length)]
@@ -491,8 +494,6 @@
     setDraggedMusic(null)
   }
 
-=======
->>>>>>> 14552dd5
   // Click-to-select functionality - automatically assigns to drag & drop slots
   const handleAvatarClick = (avatar: Avatar) => {
     if (isAvatarPending(avatar)) {
@@ -593,7 +594,11 @@
       city: '',
       preferredTone: '',
       callToAction: '',
-      email: ''
+      email: '',
+      preset: '',
+      voice: '',
+      music: '',
+      language: ''
     }
   })
 
@@ -614,7 +619,7 @@
   })
   
   // Track current filter type for voice/music dropdowns
-  const [currentVoiceType, setCurrentVoiceType] = useState<'low' | 'medium' | 'high' | null>(null)
+  const [currentVoiceType, setCurrentVoiceType] = useState<VoiceType | null>(null)
   const [currentMusicType, setCurrentMusicType] = useState<'low' | 'medium' | 'high' | null>(null)
 
   // Mark form as manually touched when any form field changes
@@ -822,7 +827,7 @@
   }, [preset, allVoices, allMusic, watch, setValue, trigger, selectedVoice, selectedMusic, currentVoiceType, isVoiceManuallySelected])
   
   // Handle voice type change from VoiceSelector (when user clicks low/medium/high buttons)
-  const handleVoiceTypeChange = useCallback((type: 'low' | 'medium' | 'high') => {
+  const handleVoiceTypeChange = useCallback((type: VoiceType) => {
     console.log('🎤 create-video-form - handleVoiceTypeChange called with type:', type)
     
     // Mark that user has manually changed voice type (prevents auto-select from overriding)
@@ -831,32 +836,49 @@
     // Update voice type filter
     setCurrentVoiceType(type)
     
-    // ALSO update music type to match voice type
-    setCurrentMusicType(type)
-    
-    // Filter voices
-    const filteredVoices = allVoices.filter(v => v.type === type)
-    if (filteredVoices.length > 0) {
-      const randomVoice = filteredVoices[Math.floor(Math.random() * filteredVoices.length)]
-      setSelectedVoice(randomVoice)
-      setValue('voice', randomVoice.id, { shouldValidate: true })
-      trigger('voice')
-    }
-    
-    // Filter music and auto-select random music of the same type
-    const filteredMusic = allMusic.filter(m => m.type === type)
-    if (filteredMusic.length > 0) {
-      const randomMusic = filteredMusic[Math.floor(Math.random() * filteredMusic.length)]
-      setSelectedMusic(randomMusic)
-      setValue('music', randomMusic.id, { shouldValidate: true })
-      trigger('music')
+    // Filter voices - handle custom type specially
+    if (type === 'custom') {
+      // For custom voices, filter by isCustom property
+      const filteredVoices = allVoices.filter(v => v.isCustom === true)
+      if (filteredVoices.length > 0) {
+        const randomVoice = filteredVoices[Math.floor(Math.random() * filteredVoices.length)]
+        setSelectedVoice(randomVoice)
+        setValue('voice', randomVoice.id, { shouldValidate: true })
+        trigger('voice')
+      }
+      // Don't update music type for custom voices - keep current music type
+    } else {
+      // For low/medium/high, update music type to match voice type
+      setCurrentMusicType(type)
+      
+      // Filter voices
+      const filteredVoices = allVoices.filter(v => v.type === type)
+      if (filteredVoices.length > 0) {
+        const randomVoice = filteredVoices[Math.floor(Math.random() * filteredVoices.length)]
+        setSelectedVoice(randomVoice)
+        setValue('voice', randomVoice.id, { shouldValidate: true })
+        trigger('voice')
+      }
+      
+      // Filter music and auto-select random music of the same type
+      const filteredMusic = allMusic.filter(m => m.type === type)
+      if (filteredMusic.length > 0) {
+        const randomMusic = filteredMusic[Math.floor(Math.random() * filteredMusic.length)]
+        setSelectedMusic(randomMusic)
+        setValue('music', randomMusic.id, { shouldValidate: true })
+        trigger('music')
+      }
     }
   }, [allVoices, allMusic, setValue, trigger])
   
   // Handle music type change from MusicSelector (when user clicks low/medium/high buttons)
-  const handleMusicTypeChange = useCallback((type: 'low' | 'medium' | 'high') => {
+  const handleMusicTypeChange = useCallback((type: VoiceType) => {
+    // Music only supports low/medium/high, not custom
+    if (type === 'custom') {
+      return // Ignore custom type for music
+    }
     // Update music type filter only (don't sync voice)
-    setCurrentMusicType(type)
+    setCurrentMusicType(type as 'low' | 'medium' | 'high')
     
     // Filter music
     const filteredMusic = allMusic.filter(m => m.type === type)
@@ -1104,11 +1126,8 @@
         },
         name: data.name,
         position: data.position,
-<<<<<<< HEAD
         language: data.language,
         preset: data.preset || '',
-=======
->>>>>>> 14552dd5
         companyName: data.companyName,
         license: data.license,
         tailoredFit: data.tailoredFit,
@@ -1116,16 +1135,12 @@
         city: data.city,
         preferredTone: data.preferredTone,
         callToAction: data.callToAction,
-<<<<<<< HEAD
         email: data.email,
         voice: data.voice,
         selectedVoiceId: selectedVoice?.id || data.voice || '',
         selectedMusicTrackId: selectedMusic?._id || selectedMusic?.id || data.music || '',
         selectedVoicePreset: (selectedVoice as any)?.energy || selectedVoice?.type || '',
         selectedMusicPreset: (selectedMusic as any)?.energyCategory || selectedMusic?.type || ''
-=======
-        email: data.email
->>>>>>> 14552dd5
       }
       console.log('userSettingsPayload', userSettingsPayload)
       const userSettingsResult = await saveUserSettings(userSettingsPayload)
@@ -1156,7 +1171,6 @@
       if (field === 'avatar') {
         setValue('avatar', '')
       setValue('avatar', value)
-<<<<<<< HEAD
       } else if (field === 'voice') {
         const voice = voices.find(v => v.id === value)
         if (voice) {
@@ -1175,8 +1189,6 @@
         }
         setValue('music', value)
         trigger('music')
-=======
->>>>>>> 14552dd5
       } else if (field === 'videoTopic') {
       setValue('videoTopic', value, { shouldValidate: true, shouldDirty: true })
       
@@ -1248,7 +1260,7 @@
     options: { value: string; label: string }[],
     placeholder: string
   ) => {
-    const currentValue = watch(field)
+    const currentValue = watch(field) || ''
     const isOpen = openDropdown === field
     const hasError = errors[field]
 
@@ -1291,7 +1303,6 @@
     )
   }
 
-<<<<<<< HEAD
   const renderVoiceSelector = (
     field: keyof CreateVideoFormData,
     placeholder: string
@@ -1358,8 +1369,6 @@
     )
   }
 
-=======
->>>>>>> 14552dd5
   const renderTrendsDropdown = (
     field: keyof CreateVideoFormData,
     placeholder: string
@@ -1386,7 +1395,7 @@
       <HybridTopicInput
         field={field}
         placeholder={placeholder}
-        currentValue={displayValue}
+        currentValue={displayValue || ''}
         selectedTrend={selectedTrend}
         isOpen={isOpen}
         hasError={hasError}
@@ -1531,7 +1540,6 @@
           }}
         />
         <div className="grid grid-cols-1 sm:grid-cols-2 lg:grid-cols-4 gap-3">
-<<<<<<< HEAD
         <div>
             <label className="block text-[16px] font-normal text-[#5F5F5F] mb-1">
               Preset <span className="text-red-500">*</span>
@@ -1563,8 +1571,6 @@
             {renderDropdown('language', languageOptions, 'Select Language')}
           </div>
 
-=======
->>>>>>> 14552dd5
           <div>
             <label className="block text-[16px] font-normal text-[#5F5F5F] mb-1">
               Video Topic <span className="text-red-500">*</span>
