--- conflicted
+++ resolved
@@ -328,36 +328,6 @@
           return // Exit - do NOT call generateVideo
         }
 
-<<<<<<< HEAD
-      // Call the video generation API using apiService
-      const response = await apiService.generateVideo(videoGenerationData)
-
-      // Generate unique ID for tracking this video
-      const videoId = `video-${Date.now()}-${Math.random().toString(36).substr(2, 9)}`
-      const videoTitle = videoTopic || 'Custom Video'
-
-      // Add video to pending videos array
-      if (response.success && response.data) {
-        const videoInProgress: VideoInProgress = {
-          id: videoId,
-          title: videoTitle,
-          status: 'processing',
-          timestamp: response.data.timestamp || new Date().toISOString(),
-          message: response.message || 'Video generation started'
-        }
-        addPendingVideo(videoInProgress)
-        console.log('🎬 Added pending video:', videoInProgress)
-      }
-
-      // Store a key in localStorage to indicate video generation has started
-      localStorage.setItem('videoGenerationStarted', JSON.stringify({
-        timestamp: Date.now(),
-        videoTitle: videoTitle
-      }))
-      console.log('🎬 Video generation API called - localStorage key set')
-      setVideoGenerationreDirected(true);
-      // Just stay in loading state - modal will auto-close after countdown
-=======
         // Validate that all required URLs are present
         const { hook_url, body_url, conclusion_url } = textToSpeechResponse.data
         if (!hook_url || !body_url || !conclusion_url) {
@@ -388,17 +358,30 @@
           avatar_conclusion: avatarIds.avatar_conclusion,
           music: webhookResponse?.music_url || ''
         }
->>>>>>> cbf63d20
 
         // Only call generateVideo after successful text-to-speech
         await apiService.generateVideo(videoGenerationData)
-        console.log('✅ generateVideo API called successfully after text-to-speech success')
-
-        // Store a key in localStorage to indicate video generation has started
-        localStorage.setItem('videoGenerationStarted', JSON.stringify({
-          timestamp: Date.now(),
-          videoTitle: videoTopic || 'Custom Video'
-        }))
+        const videoId = `video-${Date.now()}-${Math.random().toString(36).substr(2, 9)}`
+      const videoTitle = videoTopic || 'Custom Video'
+
+      // Add video to pending videos array
+      if (response.success && response.data) {
+        const videoInProgress: VideoInProgress = {
+          id: videoId,
+          title: videoTitle,
+          status: 'processing',
+          timestamp: response.data.timestamp || new Date().toISOString(),
+          message: response.message || 'Video generation started'
+        }
+        addPendingVideo(videoInProgress)
+        console.log('🎬 Added pending video:', videoInProgress)
+      }
+
+      // Store a key in localStorage to indicate video generation has started
+      localStorage.setItem('videoGenerationStarted', JSON.stringify({
+        timestamp: Date.now(),
+        videoTitle: videoTitle
+      }))
         console.log('🎬 Video generation API called - localStorage key set')
         setVideoGenerationreDirected(true)
 
