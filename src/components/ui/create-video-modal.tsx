--- conflicted
+++ resolved
@@ -27,13 +27,9 @@
     license?: string
     avatar?: string
     email?: string
-<<<<<<< HEAD
     voice_id?: string
     music_url?: string
   } | null;
-=======
-  } | null
->>>>>>> 14552dd5
 }
 
 type ModalStep = 'form' | 'loading' | 'complete'
@@ -68,6 +64,7 @@
   })
   const [isDownloading, setIsDownloading] = useState(false)
   const [countdown, setCountdown] = useState(20)
+  const [videoGenerationreDirected, setVideoGenerationreDirected] = useState(false)
   const [avatarError, setAvatarError] = useState<string>('')
   const REDIRECT_KEY = 'videoModalRedirectExecuted'
 
@@ -84,10 +81,10 @@
   const { getAvatarIds, validateAvatarSelection } = useAvatarStorage()
 
   // Get unified socket context for video processing updates
-  const { 
-    latestVideoUpdate, 
+  const {
+    latestVideoUpdate,
     clearVideoUpdates,
-    clearCompletedVideoUpdates 
+    clearCompletedVideoUpdates
   } = useUnifiedSocketContext()
 
   // Use global modal scroll lock
@@ -103,7 +100,7 @@
     } else {
       closeModal()
     }
-    
+
     // Cleanup function to close modal when component unmounts
     return () => {
       closeModal()
@@ -112,8 +109,7 @@
 
   // Update form data when webhookResponse changes
   useEffect(() => {
-    if (webhookResponse)
-    {
+    if (webhookResponse) {
       const newFormData = {
         prompt: webhookResponse.prompt || '',
         description: webhookResponse.description || '',
@@ -127,7 +123,7 @@
   // But ignore updates when viewing a completed video (modal opened with videoData)
   useEffect(() => {
     if (!latestVideoUpdate) return
-    
+
     // Don't respond to socket updates when viewing a completed video
     // The modal should stay in 'complete' state when opened for viewing
     if (startAtComplete || videoData) {
@@ -135,9 +131,9 @@
     }
 
     const { status, message } = latestVideoUpdate
-    
+
     console.log('🎥 Create Video Modal received update:', { status, message })
-    
+
     if (status === 'processing' || status === 'pending') {
       // Video is being processed - ensure we're in loading state
       if (currentStep !== 'loading') {
@@ -177,7 +173,7 @@
       localStorage.removeItem('videoGenerationStarted')
       localStorage.removeItem('videoProgress')
     }
-    
+
     onClose()
 
     // Only redirect if modal was visible, was in loading state, and we're creating a new video (not viewing)
@@ -190,26 +186,19 @@
   useEffect(() => {
     let countdownTimer: NodeJS.Timeout
 
-    if (currentStep === 'loading')
-    {
+    if (currentStep === 'loading') {
       // Start countdown
       countdownTimer = setInterval(() => {
         setCountdown(prev => {
-          if (prev <= 1)
-          {
+          if (prev <= 1) {
             clearInterval(countdownTimer!)
-<<<<<<< HEAD
             // Close modal and navigate to /create-video when countdown reaches 0
-=======
-            // Close modal and trigger redirect after countdown reaches 0
->>>>>>> 14552dd5
             setTimeout(() => {
               // Close the modal first
               onClose()
-              
-              // Navigate to /create-video
               setTimeout(() => {
-                if (window.location.pathname !== '/create-video') {
+                if (window.location.pathname !== '/create-video' && videoGenerationreDirected) {
+                  setVideoGenerationreDirected(false);
                   window.location.href = '/create-video'
                 }
               }, 100)
@@ -219,15 +208,13 @@
           return prev - 1
         })
       }, 1000)
-    } else
-    {
+    } else {
       // Reset countdown when not in loading state
       setCountdown(20)
     }
 
     return () => {
-      if (countdownTimer)
-      {
+      if (countdownTimer) {
         clearInterval(countdownTimer)
       }
     }
@@ -240,8 +227,7 @@
     }))
 
     // Clear error when user starts typing
-    if (errors[field])
-    {
+    if (errors[field]) {
       setErrors(prev => ({
         ...prev,
         [field]: ''
@@ -257,16 +243,13 @@
       conclusion: ''
     }
 
-    if (!formData.prompt.trim())
-    {
+    if (!formData.prompt.trim()) {
       newErrors.prompt = 'Prompt is required'
     }
-    if (!formData.description.trim())
-    {
+    if (!formData.description.trim()) {
       newErrors.description = 'Description is required'
     }
-    if (!formData.conclusion.trim())
-    {
+    if (!formData.conclusion.trim()) {
       newErrors.conclusion = 'Conclusion is required'
     }
 
@@ -302,7 +285,7 @@
       const videoGenerationData: VideoGenerationData = {
         hook: formData.prompt,
         body: formData.description,
-        text:formData.description,
+        text: formData.description,
         conclusion: formData.conclusion,
         company_name: webhookResponse?.company_name || '',
         social_handles: webhookResponse?.social_handles || '',
@@ -317,7 +300,6 @@
 
       console.log('videoGenerationData', videoGenerationData)
 
-<<<<<<< HEAD
       // Call ElevenLabs text-to-speech API if voice_id is available
       let textToSpeechResponse = null
       if (webhookResponse?.voice_id) {
@@ -330,10 +312,10 @@
             conclusion: formData.conclusion,
             output_format: 'mp3_44100_128'
           }
-          console.log(JSON?.stringify(textToSpeechData,null,2))
+          console.log(JSON?.stringify(textToSpeechData, null, 2))
           textToSpeechResponse = await apiService.textToSpeech(textToSpeechData)
           console.log('🎙️ Text-to-speech API response:', textToSpeechResponse)
-          
+
           // Update videoGenerationData with URLs from text-to-speech response
           if (textToSpeechResponse?.success && textToSpeechResponse?.data) {
             videoGenerationData.hook = textToSpeechResponse.data.hook_url || formData.prompt
@@ -345,11 +327,6 @@
           console.error('Text-to-speech API failed:', error)
           // Continue with video generation even if text-to-speech fails (use original text)
         }
-=======
-      // Clear redirect flag to allow redirect for this new video creation
-      if (typeof window !== 'undefined') {
-        sessionStorage.removeItem(REDIRECT_KEY)
->>>>>>> 14552dd5
       }
 
       // Call the video generation API using apiService
@@ -361,42 +338,39 @@
         videoTitle: videoTopic || 'Custom Video'
       }))
       console.log('🎬 Video generation API called - localStorage key set')
-
+      setVideoGenerationreDirected(true);
       // Just stay in loading state - modal will auto-close after countdown
 
     } catch (error: any) {
       console.error('Video creation failed:', error)
-      
+
       // Clear localStorage key on error
       localStorage.removeItem('videoGenerationStarted')
       console.log('🧹 Cleared localStorage key due to API error')
-      
+
       // Set appropriate error message
       if (error.message.includes('Missing avatar selection')) {
         setAvatarError(error.message)
       } else {
         setAvatarError('Failed to create video. Please try again.')
       }
-      
+
       setCurrentStep('form') // Go back to form on error
     }
   }
 
   const handleDownload = async () => {
-    if (!videoData?.youtubeUrl)
-    {
+    if (!videoData?.youtubeUrl) {
       return
     }
 
 
-    try
-    {
+    try {
       // Set loading state
       setIsDownloading(true)
 
       // Use our proxy to avoid CORS issues
-      if (!videoData?.youtubeUrl)
-      {
+      if (!videoData?.youtubeUrl) {
         throw new Error('No video URL available for download')
       }
       const proxyUrl = `${API_CONFIG.BACKEND_URL}/api/video/download-proxy?url=${encodeURIComponent(videoData.youtubeUrl)}`
@@ -407,8 +381,7 @@
         headers: headers
       })
 
-      if (!response.ok)
-      {
+      if (!response.ok) {
         throw new Error(`Failed to download video: ${response.status} ${response.statusText}`)
       }
 
@@ -432,12 +405,10 @@
       window.URL.revokeObjectURL(blobUrl)
 
 
-    } catch (err)
-    {
+    } catch (err) {
       console.error('Download failed:', err)
       alert('Download failed. Please try again.')
-    } finally
-    {
+    } finally {
       // Reset loading state
       setIsDownloading(false)
     }
