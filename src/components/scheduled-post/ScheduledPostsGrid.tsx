--- conflicted
+++ resolved
@@ -100,7 +100,6 @@
     }
   };
   return (
-<<<<<<< HEAD
     <div className={`${scheduledPosts.length > 0 ? 'mt-0' : 'mt-0'}`}>
       {scheduledPosts.length > 0 &&  (
         <>  
@@ -130,14 +129,6 @@
 
         {/* Modify Schedule Button */}
         {scheduledPosts.length > 0 && <button
-=======
-    <div>
-      <div className="flex flex-col md:flex-row justify-between items-start md:items-center gap-4 mb-6">
-        <h2 className="text-2xl !font-semibold md:text-[40px] text-[#171717]">
-          Scheduled Posts
-        </h2>
-        {/* {scheduledPosts.length > 0 && <button
->>>>>>> 4071a1c1
           onClick={handleModifySchedule}
           className="flex items-center gap-2 px-4 py-[8px] border-2 border-[#5046E5] text-[#5046E5] rounded-full text-xl font-semibold hover:bg-[#5046E5]
          hover:text-white transition-colors duration-300">
@@ -198,6 +189,8 @@
           schedule: {
             days: [],
             times: []
+            days: [],
+            times: []
           },
           startDate: scheduledPostsDurationData.scheduleInfo?.startDate || new Date().toISOString()
         } : undefined}
